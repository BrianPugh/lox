# -*- coding: utf-8 -*-

"""
Easy multithreading for every project.
"""

__author__ = """Brian Pugh"""
__email__ = 'bnp117@gmail.com'
__version__ = '0.4.3'

from .lock import *
<<<<<<< HEAD
from .worker import *
from .exceptions import *
=======
from .queue import *
from .worker import *
>>>>>>> b8cd8660
<|MERGE_RESOLUTION|>--- conflicted
+++ resolved
@@ -9,10 +9,6 @@
 __version__ = '0.4.3'
 
 from .lock import *
-<<<<<<< HEAD
-from .worker import *
-from .exceptions import *
-=======
 from .queue import *
 from .worker import *
->>>>>>> b8cd8660
+from .exceptions import *
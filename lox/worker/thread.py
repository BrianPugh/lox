"""
.. module:: thread
   :synopsis: Easily execute a function or method in multiple threads.

Still allows the decorated function/method as normal.

Example:

.. doctest::

    >>> import lox
    >>>
    >>> @lox.thread(4) # Will operate with a maximum of 4 threads
    ... def foo(x,y):
    ...     return x*y
    >>> foo(3,4)
    12
    >>> for i in range(5):
    ...     foo.scatter(i, i+1)
    -ignore-
    >>> # foo is currently being executed in 4 threads
    >>> results = foo.gather() # block until results are ready
    >>> print(results) # Results are in the same order as scatter() calls
    [0, 2, 6, 12, 20]
"""

from collections import namedtuple, deque
from threading import Lock, BoundedSemaphore
import logging as log
import queue
import threading
import traceback
<<<<<<< HEAD
from .worker import WorkerWrapper, ScatterPromise
from threading import Lock, BoundedSemaphore
import queue
from collections import namedtuple, deque
from lox import LightSwitch
from lox.helper import auto_adapt_to_methods, MethodDecoratorAdaptor, term_colors
=======
import sys
from ..lock import LightSwitch
from ..helper import auto_adapt_to_methods, MethodDecoratorAdaptor, term_colors
from .worker import WorkerWrapper
>>>>>>> 50a674b3

__all__ = ["thread", ]

if "pytest" in sys.modules:
    log.basicConfig(level=log.DEBUG)

""" Elements on the Job Queue

Attributes
----------
index
    index of results to store func's return value(s).
func
    function to execute
args
    positional arguments to feed into func
kwargs
    keyword arguments to feed into func
"""
Job = namedtuple('Job', ['index', 'func', 'complete', 'args', 'kwargs',])
Result = namedtuple('Result', ['index', 'value',])

class _ThreadWorker(threading.Thread):
    """Thread worker created on-demand by _ThreadWrapper
    """

    def __init__(self, job_queue, res_queue, res, worker_sem, lightswitch, **kwargs):
        self.job_queue   = job_queue   # Queue to pop jobs off of
        self.res_queue   = res_queue   # Queue to push results onto
        self.res         = res         # deque object to place results in
        self.worker_sem  = worker_sem  # object to "release()" upon worker destruction
        self.lightswitch = lightswitch # object to "release()" upon job completion
        super().__init__(**kwargs)

    def run(self, ):
        """ Executes a Job and stores the results

        Parameters
        ----------
        timeout : float
            Maximum number of seconds to wait while dequeuing a job.
            If no job is dequeued, worker will destroy itself.
        """

        while True:
            try:
                job = self.job_queue.get(timeout=0)
                try:
                    log.debug("Executing decorated function with args %s and kwargs %s" \
                            % (str(job.args), str(job.kwargs)))
                    self.res[job.index] = job.func(*job.args, **job.kwargs)
                except Exception as e:
                    with term_colors("red"):
                        print(traceback.format_exc())
                finally:
                    self.res_queue.put(Result(job.index, self.res[job.index]))

                    # indicate job complete
                    job.complete.release()
                    self.lightswitch.release() 
            except queue.Empty:
                # Allow worker to self-terminate
                break
        self.worker_sem.release() # indicate worker is terminated
        return

class _ThreadWrapper(WorkerWrapper):
    """Thread helper decorator
    """

    def __init__(self, func, n_workers=50, daemon=None):
        """
        Creates the callable object for the 'thread' decorator

        Parameters
        ----------
        func : function
            Function handle that each thread worker will execute

        n_workers : int
            Maximum number of threads to invoke.

        """
        super().__init__(n_workers, func)

        self.job_queue = queue.Queue() # Queue to put jobs on
        self.res_queue = queue.Queue() # Queue to put results on
        self.jobs_complete_lock = Lock()
        self.job_lightswitch = LightSwitch(self.jobs_complete_lock) # Used to determine if all jobs have been completed

        self.workers_sem = BoundedSemaphore(self.n_workers)
        self.daemon      = daemon

    def __len__(self):
        """ Return length of job queue """

        return self.job_queue.qsize()

    def _create_worker(self):
        """Create a worker if under maximum capacity"""

        if self.workers_sem.acquire(timeout=0):
            _ThreadWorker(self.job_queue, self.res_queue, self.response,
                    self.workers_sem, self.job_lightswitch, daemon=self.daemon).start()

    def scatter(self, *args, **kwargs):
        """Enqueue a job to be processed by workers.
        Spin up workers if necessary

        Return
        ------
            Index into the subsequent gather() results
        """

        self.job_lightswitch.acquire()
        index = len(self.response)
        self.response.append(None)
        job_complete = Lock()
        job_complete.acquire()
        self.job_queue.put(Job(index, self.func, job_complete, args, kwargs))
        self._create_worker() # Create a thread if we are not at capacity
        promise = ScatterPromise(index, self.res_queue, job_complete, self.response)
        return promise

    def gather(self):
        with self.jobs_complete_lock: # Wait until all jobs are done
            response = list(self.response)

            # Clear internal results
            self.response = deque()
            self.res_queue = queue.Queue()
        return response


def thread(max_workers, daemon=None):
    """ Decorator to execute a function in multiple threads

    Example:

.. doctest::

        >>> import lox
        >>>
        >>> @lox.thread(4) # Will operate with a maximum of 4 threads
        ... def foo(x,y):
        ...     return x*y
        >>> foo(3,4)
        12
        >>> for i in range(5):
        ...     foo.scatter(i, i+1)
        -ignore-
        >>> # foo is currently being executed in 4 threads
        >>> results = foo.gather()
        >>> print(results)
        [0, 2, 6, 12, 20]

    Methods
    -------
    __call__( *args, **kwargs )
        Vanilla passthrough function execution. Default user function behavior.

    __len__()
        Returns the current job queue length

    scatter( *args, **kwargs)
        Start a job executing `func( *args, **kwargs )`.
        Workers are spun up automatically.
        Obtain results via `gather()`.

    gather()
        Block until all jobs called via `scatter()` are complete.
        Returns a list of results in the order that scatter was invoked.

    Parameters
    ----------
    max_workers : int
        Maximum number of threads to invoke.
        When not specified, the wrapped function becomes the first argument
        and a default number of max_workers is used.
    """

    @auto_adapt_to_methods
    def wrapper(func):
        return _ThreadWrapper(func, n_workers=max_workers, daemon=daemon)

    if isinstance(max_workers, int):
        # assume this is being called from decorator like "lox.thread(5)"
        return wrapper
    else:
        # assume decorator with called as "lox.thread"
        func = max_workers
        return MethodDecoratorAdaptor(_ThreadWrapper, func)

if __name__ == '__main__':
    import doctest
    doctest.testmod()<|MERGE_RESOLUTION|>--- conflicted
+++ resolved
@@ -30,19 +30,10 @@
 import queue
 import threading
 import traceback
-<<<<<<< HEAD
-from .worker import WorkerWrapper, ScatterPromise
-from threading import Lock, BoundedSemaphore
-import queue
-from collections import namedtuple, deque
-from lox import LightSwitch
-from lox.helper import auto_adapt_to_methods, MethodDecoratorAdaptor, term_colors
-=======
 import sys
 from ..lock import LightSwitch
 from ..helper import auto_adapt_to_methods, MethodDecoratorAdaptor, term_colors
 from .worker import WorkerWrapper
->>>>>>> 50a674b3
 
 __all__ = ["thread", ]
 
